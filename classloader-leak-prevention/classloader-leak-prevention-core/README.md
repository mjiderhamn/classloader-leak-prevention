<<<<<<< HEAD
# 修改记录
- 2018-5-31 同步作者的最新repo
=======
# Classloader Leak Prevention library integration

_This document is about using the Classloader Leak Prevention library in
a non-servlet environment. For general information and use in servlet 
environments, please see the [root README.md](../../README.md)_

Version 2.x of the Classloader Leak Prevention library has been refactored
to allow for use outside a servlet environment, or by all means in a
servlet container (Java EE application server).

# Setting up
What you will want to do is first create a [ClassLoaderLeakPreventorFactory](src/main/java/se/jiderhamn/classloader/leak/prevention/ClassLoaderLeakPreventorFactory.java)
instance, either by using the default constructor that will configure the system
`ClassLoader` (`ClassLoader.getSystemClassLoader()`) to be used for pre-inits,
or provide your own leak safe `ClassLoader` to the constructor.

Make any configurations on the factory instance, i.e. add or remove any
[cleanup](src/main/java/se/jiderhamn/classloader/leak/prevention/ClassLoaderPreMortemCleanUp.java)
or [pre-init](https://github.com/mjiderhamn/classloader-leak-prevention/blob/master/classloader-leak-prevention/classloader-leak-prevention-core/src/main/java/se/jiderhamn/classloader/leak/prevention/PreClassLoaderInitiator.java)
plugins, or change parameters of any of the default plugins.

# Protect ClassLoader
Then for every `ClassLoader` that needs leak protection, create a new
[ClassLoaderLeakPreventor](src/main/java/se/jiderhamn/classloader/leak/prevention/ClassLoaderLeakPreventor.java)
using
```java
classLoaderLeakPreventor = classLoaderLeakPreventorFactory.newLeakPreventor(classLoader);
```
 
Before letting any code execute inside the `ClassLoader` (or at least as
soon as possible), invoke
```java
classLoaderLeakPreventor.runPreClassLoaderInitiators();
```
 
You can reuse the same `ClassLoaderLeakPreventorFactory` for multiple
`ClassLoaders`, but please be aware that any configuration changes made
to plugins of the factory will affect all `ClassLoaderLeakPreventor`s 
created by the factory - both future and existing. If however you add
or remove plugins, that will only affect new `ClassLoaderLeakPreventor`s. 

# Shutting down
When you believe the `ClassLoader` should no longer be used, but be ready
for Garbage Collection, invoke 
```java
classLoaderLeakPreventor.runCleanUps();
```
on the `ClassLoaderLeakPreventor` that corresponds to the `ClassLoader`.

# Example
For an example how to use the framework, feel free to study the
[ClassLoaderLeakPreventorListener](../classloader-leak-prevention-servlet/src/main/java/se/jiderhamn/classloader/leak/prevention/ClassLoaderLeakPreventorListener.java)
in the `classloader-leak-prevention-servlet` module.

# Maven
The module is available in Maven as
```xml
<dependency>
  <groupId>se.jiderhamn.classloader-leak-prevention</groupId>
  <artifactId>classloader-leak-prevention-core</artifactId>
  <version>2.6.1</version>
</dependency>
```
>>>>>>> 590ab0b8
<|MERGE_RESOLUTION|>--- conflicted
+++ resolved
@@ -1,68 +1,63 @@
-<<<<<<< HEAD
-# 修改记录
-- 2018-5-31 同步作者的最新repo
-=======
-# Classloader Leak Prevention library integration
-
-_This document is about using the Classloader Leak Prevention library in
-a non-servlet environment. For general information and use in servlet 
-environments, please see the [root README.md](../../README.md)_
-
-Version 2.x of the Classloader Leak Prevention library has been refactored
-to allow for use outside a servlet environment, or by all means in a
-servlet container (Java EE application server).
-
-# Setting up
-What you will want to do is first create a [ClassLoaderLeakPreventorFactory](src/main/java/se/jiderhamn/classloader/leak/prevention/ClassLoaderLeakPreventorFactory.java)
-instance, either by using the default constructor that will configure the system
-`ClassLoader` (`ClassLoader.getSystemClassLoader()`) to be used for pre-inits,
-or provide your own leak safe `ClassLoader` to the constructor.
-
-Make any configurations on the factory instance, i.e. add or remove any
-[cleanup](src/main/java/se/jiderhamn/classloader/leak/prevention/ClassLoaderPreMortemCleanUp.java)
-or [pre-init](https://github.com/mjiderhamn/classloader-leak-prevention/blob/master/classloader-leak-prevention/classloader-leak-prevention-core/src/main/java/se/jiderhamn/classloader/leak/prevention/PreClassLoaderInitiator.java)
-plugins, or change parameters of any of the default plugins.
-
-# Protect ClassLoader
-Then for every `ClassLoader` that needs leak protection, create a new
-[ClassLoaderLeakPreventor](src/main/java/se/jiderhamn/classloader/leak/prevention/ClassLoaderLeakPreventor.java)
-using
-```java
-classLoaderLeakPreventor = classLoaderLeakPreventorFactory.newLeakPreventor(classLoader);
-```
- 
-Before letting any code execute inside the `ClassLoader` (or at least as
-soon as possible), invoke
-```java
-classLoaderLeakPreventor.runPreClassLoaderInitiators();
-```
- 
-You can reuse the same `ClassLoaderLeakPreventorFactory` for multiple
-`ClassLoaders`, but please be aware that any configuration changes made
-to plugins of the factory will affect all `ClassLoaderLeakPreventor`s 
-created by the factory - both future and existing. If however you add
-or remove plugins, that will only affect new `ClassLoaderLeakPreventor`s. 
-
-# Shutting down
-When you believe the `ClassLoader` should no longer be used, but be ready
-for Garbage Collection, invoke 
-```java
-classLoaderLeakPreventor.runCleanUps();
-```
-on the `ClassLoaderLeakPreventor` that corresponds to the `ClassLoader`.
-
-# Example
-For an example how to use the framework, feel free to study the
-[ClassLoaderLeakPreventorListener](../classloader-leak-prevention-servlet/src/main/java/se/jiderhamn/classloader/leak/prevention/ClassLoaderLeakPreventorListener.java)
-in the `classloader-leak-prevention-servlet` module.
-
-# Maven
-The module is available in Maven as
-```xml
-<dependency>
-  <groupId>se.jiderhamn.classloader-leak-prevention</groupId>
-  <artifactId>classloader-leak-prevention-core</artifactId>
-  <version>2.6.1</version>
-</dependency>
-```
->>>>>>> 590ab0b8
+# Classloader Leak Prevention library integration
+
+_This document is about using the Classloader Leak Prevention library in
+a non-servlet environment. For general information and use in servlet 
+environments, please see the [root README.md](../../README.md)_
+
+Version 2.x of the Classloader Leak Prevention library has been refactored
+to allow for use outside a servlet environment, or by all means in a
+servlet container (Java EE application server).
+
+# Setting up
+What you will want to do is first create a [ClassLoaderLeakPreventorFactory](src/main/java/se/jiderhamn/classloader/leak/prevention/ClassLoaderLeakPreventorFactory.java)
+instance, either by using the default constructor that will configure the system
+`ClassLoader` (`ClassLoader.getSystemClassLoader()`) to be used for pre-inits,
+or provide your own leak safe `ClassLoader` to the constructor.
+
+Make any configurations on the factory instance, i.e. add or remove any
+[cleanup](src/main/java/se/jiderhamn/classloader/leak/prevention/ClassLoaderPreMortemCleanUp.java)
+or [pre-init](https://github.com/mjiderhamn/classloader-leak-prevention/blob/master/classloader-leak-prevention/classloader-leak-prevention-core/src/main/java/se/jiderhamn/classloader/leak/prevention/PreClassLoaderInitiator.java)
+plugins, or change parameters of any of the default plugins.
+
+# Protect ClassLoader
+Then for every `ClassLoader` that needs leak protection, create a new
+[ClassLoaderLeakPreventor](src/main/java/se/jiderhamn/classloader/leak/prevention/ClassLoaderLeakPreventor.java)
+using
+```java
+classLoaderLeakPreventor = classLoaderLeakPreventorFactory.newLeakPreventor(classLoader);
+```
+ 
+Before letting any code execute inside the `ClassLoader` (or at least as
+soon as possible), invoke
+```java
+classLoaderLeakPreventor.runPreClassLoaderInitiators();
+```
+ 
+You can reuse the same `ClassLoaderLeakPreventorFactory` for multiple
+`ClassLoaders`, but please be aware that any configuration changes made
+to plugins of the factory will affect all `ClassLoaderLeakPreventor`s 
+created by the factory - both future and existing. If however you add
+or remove plugins, that will only affect new `ClassLoaderLeakPreventor`s. 
+
+# Shutting down
+When you believe the `ClassLoader` should no longer be used, but be ready
+for Garbage Collection, invoke 
+```java
+classLoaderLeakPreventor.runCleanUps();
+```
+on the `ClassLoaderLeakPreventor` that corresponds to the `ClassLoader`.
+
+# Example
+For an example how to use the framework, feel free to study the
+[ClassLoaderLeakPreventorListener](../classloader-leak-prevention-servlet/src/main/java/se/jiderhamn/classloader/leak/prevention/ClassLoaderLeakPreventorListener.java)
+in the `classloader-leak-prevention-servlet` module.
+
+# Maven
+The module is available in Maven as
+```xml
+<dependency>
+  <groupId>se.jiderhamn.classloader-leak-prevention</groupId>
+  <artifactId>classloader-leak-prevention-core</artifactId>
+  <version>2.6.1</version>
+</dependency>
+```